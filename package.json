<<<<<<< HEAD
{
  "name": "canvacord",
  "description": "Generate images on-the-fly inside your node application",
  "version": "6.0.0",
  "main": "./dist/index.js",
  "dependencies": {
    "@napi-rs/canvas": "^0.1.41",
    "@napi-rs/image": "^1.6.1",
    "@skyra/gifenc": "^1.0.1",
    "file-type": "16.5.4",
    "satori": "^0.10.1",
    "tailwind-merge": "^1.14.0"
  },
  "scripts": {
    "format": "prettier --write \"./src/**/*.{js,ts,jsx,tsx}\"",
    "build": "tsup",
    "test": "tsx ./test/index.ts",
    "test:jsx": "tsx ./test/jsxTest.tsx",
    "bench": "cd ./benchmark && node jsx-renderer.mjs"
  },
  "repository": {
    "type": "git",
    "url": "git+https://github.com/neplextech/canvacord.git"
  },
  "keywords": [
    "canavcord",
    "image",
    "api",
    "manipulation",
    "nodejs",
    "typescript"
  ],
  "author": "Neplex",
  "license": "MIT",
  "bugs": {
    "url": "https://github.com/neplextech/canvacord/issues"
  },
  "homepage": "https://github.com/neplextech/canvacord#readme",
  "packageManager": "yarn@3.6.0",
  "devDependencies": {
    "@types/node": "^20.3.1",
    "@types/react": "^18.2.12",
    "benny": "^3.7.1",
    "prettier": "^2.8.8",
    "tailwindcss": "^3.3.3",
    "tsup": "^7.2.0",
    "tsx": "^3.12.7",
    "typescript": "^5.1.3"
  }
}
=======
{
  "name": "canvacord",
  "version": "5.4.10",
  "description": "Powerful image manipulation package for beginners.",
  "main": "index.js",
  "types": "./typings/index.d.ts",
  "bin": "./bin/canvacord.js",
  "files": [
    "bin",
    "scripts",
    "libs",
    "plugins",
    "src",
    "index.js",
    "typings"
  ],
  "scripts": {
    "docs": "docgen --source src --custom docs/index.yml --output docs/docs.json",
    "docs:test": "docgen --source src --custom docs/index.yml",
    "test": "cd test && node .",
    "types": "tsc",
    "postinstall": "node scripts/postinstall.mjs"
  },
  "repository": {
    "type": "git",
    "url": "git+https://github.com/neplextech/Canvacord.git"
  },
  "keywords": [
    "canvacord",
    "canvas",
    "image",
    "manipulation",
    "easy",
    "simple",
    "fast",
    "api",
    "rank",
    "card",
    "rankcard",
    "welcomer",
    "leaver",
    "spotify",
    "memegen"
  ],
  "author": "neplextech",
  "license": "GPL-3.0",
  "bugs": {
    "url": "https://github.com/neplextech/canvacord/issues"
  },
  "homepage": "https://canvacord.js.org",
  "dependencies": {
    "@napi-rs/canvas": "^0.1.29",
    "@skyra/gifenc": "^1.0.0",
    "chalk": "^5.0.1",
    "moment": "^2.29.4",
    "moment-duration-format": "^2.3.2",
    "node-fetch": "2.6.7"
  },
  "devDependencies": {
    "@discordjs/docgen": "^0.11.1",
    "@types/node": "^16.4.7",
    "typescript": "^4.7.4"
  },
  "packageManager": "yarn@3.6.0"
}
>>>>>>> b555c929
<|MERGE_RESOLUTION|>--- conflicted
+++ resolved
@@ -1,4 +1,3 @@
-<<<<<<< HEAD
 {
   "name": "canvacord",
   "description": "Generate images on-the-fly inside your node application",
@@ -48,71 +47,4 @@
     "tsx": "^3.12.7",
     "typescript": "^5.1.3"
   }
-}
-=======
-{
-  "name": "canvacord",
-  "version": "5.4.10",
-  "description": "Powerful image manipulation package for beginners.",
-  "main": "index.js",
-  "types": "./typings/index.d.ts",
-  "bin": "./bin/canvacord.js",
-  "files": [
-    "bin",
-    "scripts",
-    "libs",
-    "plugins",
-    "src",
-    "index.js",
-    "typings"
-  ],
-  "scripts": {
-    "docs": "docgen --source src --custom docs/index.yml --output docs/docs.json",
-    "docs:test": "docgen --source src --custom docs/index.yml",
-    "test": "cd test && node .",
-    "types": "tsc",
-    "postinstall": "node scripts/postinstall.mjs"
-  },
-  "repository": {
-    "type": "git",
-    "url": "git+https://github.com/neplextech/Canvacord.git"
-  },
-  "keywords": [
-    "canvacord",
-    "canvas",
-    "image",
-    "manipulation",
-    "easy",
-    "simple",
-    "fast",
-    "api",
-    "rank",
-    "card",
-    "rankcard",
-    "welcomer",
-    "leaver",
-    "spotify",
-    "memegen"
-  ],
-  "author": "neplextech",
-  "license": "GPL-3.0",
-  "bugs": {
-    "url": "https://github.com/neplextech/canvacord/issues"
-  },
-  "homepage": "https://canvacord.js.org",
-  "dependencies": {
-    "@napi-rs/canvas": "^0.1.29",
-    "@skyra/gifenc": "^1.0.0",
-    "chalk": "^5.0.1",
-    "moment": "^2.29.4",
-    "moment-duration-format": "^2.3.2",
-    "node-fetch": "2.6.7"
-  },
-  "devDependencies": {
-    "@discordjs/docgen": "^0.11.1",
-    "@types/node": "^16.4.7",
-    "typescript": "^4.7.4"
-  },
-  "packageManager": "yarn@3.6.0"
-}
->>>>>>> b555c929
+}